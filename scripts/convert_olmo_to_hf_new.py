# Copyright 2024 EleutherAI and The HuggingFace Inc. team. All rights reserved.
#
# Licensed under the Apache License, Version 2.0 (the "License");
# you may not use this file except in compliance with the License.
# You may obtain a copy of the License at
#
#     http://www.apache.org/licenses/LICENSE-2.0
#
# Unless required by applicable law or agreed to in writing, software
# distributed under the License is distributed on an "AS IS" BASIS,
# WITHOUT WARRANTIES OR CONDITIONS OF ANY KIND, either express or implied.
# See the License for the specific language governing permissions and
# limitations under the License.
import argparse
import gc
import json
import os
import shutil
from pathlib import Path
from typing import Any, Dict

import torch
import yaml
from tokenizers import Tokenizer
from transformers import OlmoConfig, OlmoForCausalLM
from transformers.models.gpt_neox.tokenization_gpt_neox_fast import GPTNeoXTokenizerFast

"""
Sample usage:
```
python src/transformers/models/olmo/convert_olmo_weights_to_hf.py \
    --input_dir /path/to/downloaded/olmo/weights --model_size 7B --output_dir /output/path
```
Thereafter, models can be loaded via:
```py
from transformers import OlmoForCausalLM, AutoTokenizer
model = OlmoForCausalLM.from_pretrained("/output/path")
tokenizer = AutoTokenizer.from_pretrained("/output/path")
```
Important note: you need to be able to host the whole model in RAM to execute this script (even if the biggest versions
come in several checkpoints they each contain a part of each weight of the model, so we need to load them all in RAM).
"""


def compute_intermediate_size(n, ffn_dim_multiplier=1, multiple_of=256):
    return multiple_of * ((int(ffn_dim_multiplier * int(8 * n / 3)) + multiple_of - 1) // multiple_of)


def read_json(path):
    with open(path, "r") as f:
        return json.load(f)


def write_json(text, path):
    with open(path, "w") as f:
        json.dump(text, f)


def write_model(
    model_path,
    input_base_path,
    include_tokenizer=True,
    tokenizer_path=None,
    safe_serialization=True,
    fix_eos_token_id=True,
<<<<<<< HEAD
    tmp_cleanup=True
=======
    tmp_cleanup=True,
>>>>>>> 90b3889b
):
    os.makedirs(model_path, exist_ok=True)
    tmp_model_path = os.path.join(model_path, "tmp")
    os.makedirs(tmp_model_path, exist_ok=True)

    config_path = Path(input_base_path) / "config.yaml"
    olmo_config = yaml.safe_load(config_path.read_text())["model"]

    n_layers = olmo_config["n_layers"]
    n_heads = olmo_config["n_heads"]
    dim = olmo_config["d_model"]
    dims_per_head = dim // n_heads
    base = 10000.0
    inv_freq = 1.0 / (base ** (torch.arange(0, dims_per_head, 2).float() / dims_per_head))
    max_position_embeddings = olmo_config["max_sequence_length"]

    vocab_size = olmo_config.get("embedding_size", olmo_config["vocab_size"])

    if olmo_config.get("n_kv_heads", None) is not None:
        num_key_value_heads = olmo_config["n_kv_heads"]  # for GQA / MQA
    elif olmo_config["multi_query_attention"]:  # compatibility with other checkpoints
        num_key_value_heads = 1
    else:
        num_key_value_heads = n_heads

    print(f"Fetching all parameters from the checkpoint at {input_base_path}.")

    # Not sharded
    # (The sharded implementation would also work, but this is simpler.)
    loaded = torch.load(os.path.join(input_base_path, "model.pt"), map_location="cpu")

    param_count = 0
    index_dict: Dict[str, Any] = {"weight_map": {}}
    for layer_i in range(n_layers):
        filename = f"pytorch_model-{layer_i + 1}-of-{n_layers + 1}.bin"
        # Unsharded
        # TODO: Layernorm stuff
        # TODO: multi query attention
        fused_dims = [dim, dims_per_head * num_key_value_heads, dims_per_head * num_key_value_heads]
        q_proj_weight, k_proj_weight, v_proj_weight = torch.split(
            loaded[f"transformer.blocks.{layer_i}.att_proj.weight"], fused_dims, dim=0
        )
        up_proj_weight, gate_proj_weight = torch.chunk(
            loaded[f"transformer.blocks.{layer_i}.ff_proj.weight"], 2, dim=0
        )
        state_dict = {
            f"model.layers.{layer_i}.self_attn.q_proj.weight": q_proj_weight,
            f"model.layers.{layer_i}.self_attn.k_proj.weight": k_proj_weight,
            f"model.layers.{layer_i}.self_attn.v_proj.weight": v_proj_weight,
            f"model.layers.{layer_i}.self_attn.o_proj.weight": loaded[
                f"transformer.blocks.{layer_i}.attn_out.weight"
            ],
            f"model.layers.{layer_i}.mlp.gate_proj.weight": gate_proj_weight,
            f"model.layers.{layer_i}.mlp.down_proj.weight": loaded[f"transformer.blocks.{layer_i}.ff_out.weight"],
            f"model.layers.{layer_i}.mlp.up_proj.weight": up_proj_weight,
        }

        state_dict[f"model.layers.{layer_i}.self_attn.rotary_emb.inv_freq"] = inv_freq

        for k, v in state_dict.items():
            index_dict["weight_map"][k] = filename
            param_count += v.numel()
        torch.save(state_dict, os.path.join(tmp_model_path, filename))

    filename = f"pytorch_model-{n_layers + 1}-of-{n_layers + 1}.bin"

    # Unsharded
    # TODO: Deal with weight-tying
    state_dict = {
        "model.embed_tokens.weight": loaded["transformer.wte.weight"],
        "lm_head.weight": loaded["transformer.ff_out.weight"]
        if "transformer.ff_out.weight" in loaded
        else loaded["transformer.wte.weight"],
    }

    for k, v in state_dict.items():
        index_dict["weight_map"][k] = filename
        param_count += v.numel()
    torch.save(state_dict, os.path.join(tmp_model_path, filename))

    # Write configs
    index_dict["metadata"] = {"total_size": param_count * 2}
    write_json(index_dict, os.path.join(tmp_model_path, "pytorch_model.bin.index.json"))

    if olmo_config.get("mlp_hidden_size", None) is not None:
        intermediate_size = olmo_config["mlp_hidden_size"] // 2
    else:
        intermediate_size = (dim * olmo_config["mlp_ratio"]) // 2

    if fix_eos_token_id and olmo_config["eos_token_id"] == 0:
        # Fixing a bug in OLMo where eos token id was incorrectly set
        print("Changing eos_token_id from 0 to 50279.")
        olmo_config["eos_token_id"] = 50279

    config = OlmoConfig(
        vocab_size=vocab_size,
        hidden_size=dim,
        intermediate_size=intermediate_size,
        num_hidden_layers=n_layers,
        num_attention_heads=n_heads,
        num_key_value_heads=num_key_value_heads,
        max_position_embeddings=max_position_embeddings,
        pad_token_id=olmo_config["pad_token_id"],
        bos_token_id=None,
        eos_token_id=olmo_config["eos_token_id"],
        tie_word_embeddings=olmo_config.get("weight_tying", True),
        rope_theta=base,
        clip_qkv=olmo_config.get("clip_qkv"),
    )
    config.save_pretrained(tmp_model_path)

    # Make space so we can load the model properly now.
    del state_dict
    del loaded
    gc.collect()

    if include_tokenizer:
        _write_tokenizer(model_path, config, input_base_path, tokenizer_path)

    print("Loading the checkpoint in a OLMo model.")
    model = OlmoForCausalLM.from_pretrained(tmp_model_path, torch_dtype=torch.float32, low_cpu_mem_usage=True)
    # Avoid saving this as part of the config.
    del model.config._name_or_path
    print("Saving in the Transformers format.")
    model.save_pretrained(model_path, safe_serialization=safe_serialization)
    if tmp_cleanup:
        # Make cleanup optional; attempting to `rmtree` the `tmp_model_path` causes
        # errors if using NFS.
        shutil.rmtree(tmp_model_path)


def _write_tokenizer(
    output_path: Path,
    config: OlmoConfig,
    checkpoint_dir: str,
    input_tokenizer_path: Path | None,
) -> None:
    print(f"Saving a {GPTNeoXTokenizerFast.__name__} to {output_path}.")

    if input_tokenizer_path is not None:
        base_tokenizer = Tokenizer.from_file(str(input_tokenizer_path))
    else:
        config_path = Path(checkpoint_dir) / "config.yaml"
        tokenizer_config = yaml.safe_load(config_path.read_text())["tokenizer"]

        # Initialize tokenizer and validate vocab size.
        if Path(tokenizer_config["identifier"]).is_file():
            base_tokenizer = Tokenizer.from_file(tokenizer_config["identifier"])
        else:
            base_tokenizer = Tokenizer.from_pretrained(tokenizer_config["identifier"])

    eos_token_id = config.eos_token_id if config.eos_token_id is not None else base_tokenizer.get_vocab_size() - 1
    pad_token_id = config.pad_token_id if config.pad_token_id is not None else eos_token_id

    tokenizer = GPTNeoXTokenizerFast(
        tokenizer_object=base_tokenizer,
        eos_token=base_tokenizer.decode([eos_token_id], skip_special_tokens=False),
        pad_token=base_tokenizer.decode([pad_token_id], skip_special_tokens=False),
        unk_token=None,
        bos_token=None,
    )

    tokenizer.save_pretrained(output_path)


def main():
    parser = argparse.ArgumentParser()
    parser.add_argument(
        "--input_dir",
        required=True,
        help="Location of OLMo weights, which contains config.yaml and model.pt.",
    )
    parser.add_argument(
        "--no_tokenizer",
        action="store_false",
        dest="include_tokenizer",
        help="If set, do not convert OLMo tokenizer to HF tokenizer.",
    )
    parser.add_argument(
        "--tokenizer_json_path",
        type=Path,
        default=None,
        help="Location of OLMo tokenizer json file. Defaults to what is set in the config file.",
    )
    parser.add_argument(
        "--output_dir",
        required=True,
        help="Location to write HF model and tokenizer",
    )
    parser.add_argument(
        "--no_fix_eos_token_id",
        action="store_false",
        dest="fix_eos_token_id",
        help="If set, does not change eos token id from 0 to 50279 if it is 0. Changing 0 to 50279 is a bug fix, so use this option with care.",
    )
    parser.add_argument(
        "--no_tmp_cleanup",
        action="store_false",
        dest="tmp_cleanup",
<<<<<<< HEAD
        help="If passed, don't remove temp dir at end of HF conversion."
=======
        help="If passed, don't remove temp dir at end of HF conversion.",
>>>>>>> 90b3889b
    )
    parser.add_argument("--safe_serialization", type=bool, help="Whether or not to save using `safetensors`.")
    # Different OLMo versions used different default values for max_position_embeddings, hence the need to be able to specify which version is being used.
    args = parser.parse_args()
    write_model(
        model_path=args.output_dir,
        input_base_path=args.input_dir,
        safe_serialization=args.safe_serialization,
        include_tokenizer=args.include_tokenizer,
        tokenizer_path=args.tokenizer_json_path,
        fix_eos_token_id=args.fix_eos_token_id,
<<<<<<< HEAD
        tmp_cleanup=args.tmp_cleanup
=======
        tmp_cleanup=args.tmp_cleanup,
>>>>>>> 90b3889b
    )


if __name__ == "__main__":
    main()<|MERGE_RESOLUTION|>--- conflicted
+++ resolved
@@ -63,11 +63,7 @@
     tokenizer_path=None,
     safe_serialization=True,
     fix_eos_token_id=True,
-<<<<<<< HEAD
-    tmp_cleanup=True
-=======
     tmp_cleanup=True,
->>>>>>> 90b3889b
 ):
     os.makedirs(model_path, exist_ok=True)
     tmp_model_path = os.path.join(model_path, "tmp")
@@ -267,11 +263,7 @@
         "--no_tmp_cleanup",
         action="store_false",
         dest="tmp_cleanup",
-<<<<<<< HEAD
-        help="If passed, don't remove temp dir at end of HF conversion."
-=======
         help="If passed, don't remove temp dir at end of HF conversion.",
->>>>>>> 90b3889b
     )
     parser.add_argument("--safe_serialization", type=bool, help="Whether or not to save using `safetensors`.")
     # Different OLMo versions used different default values for max_position_embeddings, hence the need to be able to specify which version is being used.
@@ -283,11 +275,7 @@
         include_tokenizer=args.include_tokenizer,
         tokenizer_path=args.tokenizer_json_path,
         fix_eos_token_id=args.fix_eos_token_id,
-<<<<<<< HEAD
-        tmp_cleanup=args.tmp_cleanup
-=======
         tmp_cleanup=args.tmp_cleanup,
->>>>>>> 90b3889b
     )
 
 
