--- conflicted
+++ resolved
@@ -14,11 +14,7 @@
 license = { file = "LICENSE" }
 dependencies = [
     "numpy",
-<<<<<<< HEAD
-    "torch>=2.1",
-=======
     "torch>=2.1,<2.4",
->>>>>>> b55fb5f7
     "ai2-olmo-core==0.1.0",
     "omegaconf",
     "rich",
