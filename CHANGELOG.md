--- conflicted
+++ resolved
@@ -19,12 +19,9 @@
 ### Added
 - Added `output_hidden_states` argument and associated functionality to `OLMo` and `OLMoForCausalLM` to return model intermediate hidden states.
 - Added MMLU downstream evaluation tasks.
-<<<<<<< HEAD
 - Ability to read from R2 like we read from S3
+- Added support for PyTorch v2.2.
 
-=======
-- Added support for PyTorch v2.2.
->>>>>>> cb711e24
 
 ## [v0.2.4](https://github.com/allenai/OLMo/releases/tag/v0.2.4) - 2024-02-02
 
