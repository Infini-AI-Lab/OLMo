import logging
from abc import ABCMeta, abstractmethod
from dataclasses import dataclass, replace
from math import cos, pi, sqrt
from typing import Any, Dict, List, Optional, Tuple, Union

import torch
import torch.distributed as dist
import torch.nn as nn
from torch.distributed.fsdp import FullyShardedDataParallel
from torch.distributed.fsdp import FullyShardedDataParallel as FSDP
from torch.optim.optimizer import Optimizer as OptimizerBase

from . import LayerNormBase
from .config import OptimizerType, SchedulerConfig, SchedulerType, TrainConfig
from .torch_util import get_default_device, is_distributed

__all__ = [
    "Optimizer",
    "LionW",
    "AdamW",
    "Scheduler",
    "CosWithWarmup",
    "LinearWithWarmup",
    "InvSqrtWithWarmup",
    "MaxScheduler",
    "ConstantScheduler",
    "CosLinearEnvelope",
    "BoltOnWarmupScheduler",
    "build_optimizer",
    "build_scheduler",
]


log = logging.getLogger(__name__)


class Optimizer(OptimizerBase):
    def __init__(self, *args, record_update_metrics: bool = False, selective_updates: bool = False, **kwargs):
        super().__init__(*args, **kwargs)
        self._record_update_metrics = record_update_metrics
        self._collecting_metrics = False
        self._selective_updates = selective_updates

    def _clean_param_name(self, name: str) -> str:
        return name.replace("_fsdp_wrapped_module.", "")

    @torch.no_grad()
    def clip_grads_and_collect_metrics(
        self,
        global_step: int,
        collect_param_metrics: bool = True,
        process_group: Optional[dist.ProcessGroup] = None,
        device: Optional[torch.device] = None,
    ) -> Dict[str, torch.Tensor]:
        """
        Clips gradients for every group that has the field `max_grad_norm`.
        At the same time collect metrics for each parameter and its gradient.
        """
        self._collecting_metrics = collect_param_metrics
        device = get_default_device() if device is None else device

        # NOTE (epwalsh): during distributed training we're making an assumption that the order of
        # the param groups and the params within each group are the same across all ranks.
        # This is justified since we initialize the parameter groups in every rank by iterating over
        # `module.parameters()` or `module.named_modules()` / `module.named_parameters()`, each of which
        # provides a consistent order.
        #  For each parameter (with a gradient) we'll collect:
        # - min, max, avg, norm of the param itself
        # - min, max, avg, norm of the param's gradient
        # - min, max, avg, norm of any additional per-parameter optimizer state metrics returned from
        #   `self.get_state_for_param()`.
        # Afterwards we'll reduce these all over all ranks.
        per_param_min_metrics: List[torch.Tensor] = []
        per_param_max_metrics: List[torch.Tensor] = []
        per_param_sum_metrics: List[torch.Tensor] = []
        per_param_norm_metrics: List[torch.Tensor] = []
        per_param_numel_metrics: List[torch.Tensor] = []

        per_param_min_metric_names: List[str] = []
        per_param_max_metric_names: List[str] = []
        per_param_avg_metric_names: List[str] = []
        per_param_norm_metric_names: List[str] = []

        dst_rank = 0
        if process_group is not None:
            dst_rank = dist.get_global_rank(process_group, 0)

        #######################################################################
        # part 1: collect metrics locally
        #######################################################################
        for group in self.param_groups:
            for name, p in zip(group["param_names"], group["params"]):
                name = self._clean_param_name(name)
                # Always need to collect the norm of gradients for clipping, even if we're not collecting
                # other metrics.
                tensors: List[Optional[torch.Tensor]] = [p.grad]
                prefixes: List[str] = [f"grad/{name}"]
                if collect_param_metrics:
                    state = self.get_state_for_param(p)
                    sorted_state_keys = sorted([k for k in state.keys()])
                    tensors.extend([p] + [state[key] for key in sorted_state_keys])
                    prefixes.extend([f"param/{name}"] + [f"{key}/{name}" for key in sorted_state_keys])
                assert len(tensors) == len(prefixes)

                # Get min, max, avg, and norm for all `tensors` associated with the parameter.
                for x, prefix in zip(tensors, prefixes):
                    # grad or state tensors could be none for params that have their shards completely on
                    # other ranks.
                    if x is not None and x.numel() > 0:
                        if collect_param_metrics:
                            x_abs = x.abs()
                            per_param_min_metrics.append(x_abs.min().unsqueeze(0).to(dtype=torch.float32))
                            per_param_max_metrics.append(x_abs.max().unsqueeze(0).to(dtype=torch.float32))
                            per_param_sum_metrics.append(x.sum().unsqueeze(0).to(dtype=torch.float32))
                            per_param_numel_metrics.append(
                                torch.tensor([x.numel()], device=device, dtype=torch.float32)
                            )
                        per_param_norm_metrics.append(
                            torch.linalg.vector_norm(x, 2.0, dtype=torch.float32).unsqueeze(0)
                        )
                    else:
                        if collect_param_metrics:
                            per_param_min_metrics.append(
                                torch.tensor([float("inf")], device=device, dtype=torch.float32)
                            )
                            per_param_max_metrics.append(torch.tensor([0.0], device=device, dtype=torch.float32))
                            per_param_sum_metrics.append(torch.tensor([0.0], device=device, dtype=torch.float32))
                            per_param_numel_metrics.append(torch.tensor([0.0], device=device, dtype=torch.float32))
                        per_param_norm_metrics.append(torch.tensor([0.0], device=device, dtype=torch.float32))
                    if collect_param_metrics:
                        per_param_min_metric_names.append(f"{prefix}.min")
                        per_param_max_metric_names.append(f"{prefix}.max")
                        per_param_avg_metric_names.append(f"{prefix}.avg")
                    per_param_norm_metric_names.append(f"{prefix}.norm")

        assert (
            len(per_param_min_metrics)
            == len(per_param_min_metric_names)
            == len(per_param_max_metrics)
            == len(per_param_max_metric_names)
            == len(per_param_sum_metrics)
            == len(per_param_numel_metrics)
            == len(per_param_avg_metric_names)
        )
        assert len(per_param_norm_metrics) == len(per_param_norm_metric_names)

        def is_grad_norm_metric(metric_name: str) -> bool:
            return metric_name.startswith("grad/") and metric_name.endswith(".norm")

        #######################################################################
        # part 2: reduce metrics over ranks
        #######################################################################
        param_group_sharded = False
        for group in self.param_groups:
            param_group_sharded = param_group_sharded or group.get("sharded", False)

        total_grad_norm: torch.Tensor
        per_param_avg_metrics: List[torch.Tensor] = []
        if is_distributed() and param_group_sharded:
            # Reduce metrics across all ranks. Note that we can use a `reduce` for most cases
            # instead of an `all_reduce`, but we need `all_reduce` for norms so that all ranks
            # get the right value for gradient norms so they can clip correctly.
            # Reduce mins.
            if per_param_min_metrics:
                all_mins = torch.cat(per_param_min_metrics).to(device)
                dist.reduce(all_mins, dst_rank, op=dist.ReduceOp.MIN, group=process_group)
                per_param_min_metrics = all_mins.split(1)
            # Reduce maxs.
            if per_param_max_metrics:
                all_maxs = torch.cat(per_param_max_metrics).to(device)
                dist.reduce(all_maxs, dst_rank, op=dist.ReduceOp.MAX, group=process_group)
                per_param_max_metrics = all_maxs.split(1)
            # Reduce sums or just norms.
            all_norms = torch.cat(per_param_norm_metrics).to(device) ** 2.0
            if per_param_sum_metrics and per_param_numel_metrics:
                all_sums = torch.cat(per_param_sum_metrics).to(device)
                all_numels = torch.cat(per_param_numel_metrics).to(device)
                all_sums_norms_numels = torch.cat(
                    [all_sums.unsqueeze(0), all_norms.unsqueeze(0), all_numels.unsqueeze(0)], dim=0
                )
                dist.all_reduce(all_sums_norms_numels, op=dist.ReduceOp.SUM, group=process_group)
                all_sums, all_norms, all_numels = all_sums_norms_numels.split(1)
                # Get averages.
                # NOTE: could get infs for non-rank0 processes but that's okay.
                per_param_avg_metrics = (all_sums / all_numels).squeeze(0).split(1)
            else:
                dist.all_reduce(all_norms, op=dist.ReduceOp.SUM, group=process_group)
            grad_norm_metric_mask = torch.tensor(
                [float(is_grad_norm_metric(n)) for n in per_param_norm_metric_names], device=all_norms.device
            )
            total_grad_norm = (all_norms * grad_norm_metric_mask).sum() ** 0.5
            per_param_norm_metrics = (all_norms ** (0.5)).squeeze(0).split(1)
        else:
            total_grad_norm = (
                torch.cat(
                    [
                        m
                        for m, n in zip(per_param_norm_metrics, per_param_norm_metric_names)
                        if is_grad_norm_metric(n)
                    ]
                )
                ** 2.0
            ).sum() ** 0.5
            per_param_avg_metrics = [x / n for x, n in zip(per_param_sum_metrics, per_param_numel_metrics)]

        assert len(per_param_avg_metrics) == len(per_param_avg_metric_names)

        # Collect all metrics into a single dict.
        all_metrics: Dict[str, torch.Tensor] = {}
        if collect_param_metrics:
            for metric_name, metric in zip(per_param_min_metric_names, per_param_min_metrics):
                all_metrics[metric_name] = metric.squeeze(0)
            for metric_name, metric in zip(per_param_max_metric_names, per_param_max_metrics):
                all_metrics[metric_name] = metric.squeeze(0)
            for metric_name, metric in zip(per_param_avg_metric_names, per_param_avg_metrics):
                all_metrics[metric_name] = metric.squeeze(0)

        for metric_name, metric in zip(per_param_norm_metric_names, per_param_norm_metrics):
            all_metrics[metric_name] = metric.squeeze(0)
        all_metrics["total_grad_norm"] = total_grad_norm

        #######################################################################
        # part 3: clip grads
        #######################################################################
        num_grads_clipped = 0
        num_eligible_grads = 0
        for group in self.param_groups:
            if (max_norm_ratio := group.get("max_grad_norm_ratio")) is not None:
                num_clipped = self._do_adaptive_clipping(
                    group, max_norm_ratio, global_step, all_metrics, collect_param_metrics=collect_param_metrics
                )
            elif (max_norm := group.get("max_grad_norm")) is not None:
                num_clipped = self._do_global_fixed_clipping(
                    group, max_norm, all_metrics, collect_param_metrics=collect_param_metrics
                )
            else:
                # No clipping needed.
                continue
            num_eligible_grads += len(group["params"])
            if num_clipped is not None:
                num_grads_clipped += num_clipped

        if collect_param_metrics:
            if num_eligible_grads > 0:
                clipping_rate = torch.tensor(num_grads_clipped / num_eligible_grads, device="cpu")
            else:
                clipping_rate = torch.tensor(0.0, device="cpu")
            all_metrics["clipping_rate"] = clipping_rate

        # total_grad_norm is computed at all steps, even when collect_param_metrics is set to False
        return all_metrics

    @torch.no_grad()
    def _do_adaptive_clipping(
        self,
        group: Dict[str, Any],
        max_norm_ratio: float,
        global_step: int,
        all_metrics: Dict[str, torch.Tensor],
        collect_param_metrics: bool = True,
        device: Optional[torch.device] = None,
    ) -> Optional[int]:
        """
        Do adaptive gradient clipping on a param group.

        If ``collect_param_metrics`` is ``True`` this will return the total number of gradients clipped.
        """
        device = get_default_device() if device is None else device
        num_grads_clipped = 0
        # We'll use the bigger of beta1 and beta2 to update the exponential average of the norm of
        # the gradient (a scalar), not to be confused with the exponential average of the gradient.
        # TODO (epwalsh): handle optimizers that don't have betas.
        beta1, beta2 = group["betas"]
        beta = max(beta1, beta2)
        for name, p in zip(group["param_names"], group["params"]):
            name = self._clean_param_name(name)
            grad_norm = all_metrics.get(f"grad/{name}.norm")
            if grad_norm is None:
                continue

            # Get or initialize the exponential average of grad norm.
            # TODO: The way we have it right now, every rank tracks the `grad_norm_exp_avg` of every parameter,
            # even parameters for which the corresponding local shard is empty. This has the potential to
            # cause some issues with the optimizer, as we ran into with https://github.com/allenai/LLM/pull/372.
            # So we should consider changing how we do this at some point so that we don't add any state
            # to parameters for which the local shard is empty. That would probably add extra distributed
            # communication, at least on steps where we have to log (i.e. when `collect_param_metrics=True`).
            state = self.state[p]
            grad_norm_exp_avg = state.get("grad_norm_exp_avg")
            if grad_norm_exp_avg is None:
                grad_norm_exp_avg = grad_norm.clone().to(device)
                # We don't want to add anything to `state` until `state` has been initialized, otherwise
                # this will crash some optimizers which rely on checking `len(state)`. The downside here
                # is that we won't start tracking `grad_norm_exp_avg` until the 2nd training step.
                if global_step > 1:
                    state["grad_norm_exp_avg"] = grad_norm_exp_avg

            max_allowed_norm = max_norm_ratio * grad_norm_exp_avg
            clip_coef = max_allowed_norm / (grad_norm + 1e-6)

            # Clip the gradients and update the exponential average.
            # Note that multiplying by the clamped coefficient is meaningless when it is
            # equal to 1, but it avoids the host-device sync that would result from `if clip_coef_clamped < 1`.
            clip_coef_clamped = torch.clamp(clip_coef, max=1.0)
            if p.grad is not None:
                # p.grad could be none for some ranks when using FSDP.
                p.grad.detach().mul_(clip_coef_clamped.to(p.grad.device, p.grad.dtype))

            # Update the exponential average of the norm of the gradient with the clipped norm of the gradient.
            grad_norm_exp_avg.lerp_((grad_norm * clip_coef_clamped).to(grad_norm_exp_avg.device), 1 - beta)
            # Alternative: update with the *unclipped* norm of the gradient.
            #  grad_norm_exp_avg.lerp_(grad_norm.to(grad_norm_exp_avg.device), 1 - beta)

            if collect_param_metrics:
                # Can't avoid host-device sync here.
                if clip_coef_clamped < 1.0:
                    num_grads_clipped += 1
                all_metrics[f"grad_norm_exp_avg/{name}"] = grad_norm_exp_avg
        return num_grads_clipped if collect_param_metrics else None

    @torch.no_grad()
    def _do_global_fixed_clipping(
        self,
        group: Dict[str, Any],
        max_norm: float,
        all_metrics: Dict[str, torch.Tensor],
        collect_param_metrics: bool = True,
        device: Optional[torch.device] = None,
    ) -> Optional[int]:
        """
        Do global fixed gradient clipping on a param group.

        If ``collect_param_metrics`` is ``True`` this will return the total number of gradients clipped.
        """
        device = get_default_device() if device is None else device
        total_grad_norm = all_metrics["total_grad_norm"]
        clip_coef = max_norm / (total_grad_norm.to(device) + 1e-6)
        clip_coef_clamped = torch.clamp(clip_coef, max=1.0)
        num_grads_clipped: Optional[int] = None
        if collect_param_metrics:
            # Can't avoid host-device sync here.
            if clip_coef_clamped < 1.0:
                num_grads_clipped = len(group["params"])
        for p in group["params"]:
            # Clip the gradients.
            # Note that multiplying by the clamped coefficient is meaningless when it is
            # equal to 1, but it avoids the host-device sync that would result from `if clip_coef_clamped < 1`.
            if p.grad is not None:
                # p.grad could be none for some ranks when using FSDP.
                p.grad.detach().mul_(clip_coef_clamped.to(p.grad.device, p.grad.dtype))
        return num_grads_clipped

    def get_post_step_metrics(
        self, module: nn.Module, process_group: Optional[dist.ProcessGroup] = None
    ) -> Dict[str, torch.Tensor]:
        del module, process_group
        return {}

    def get_state_for_param(self, param: nn.Parameter) -> Dict[str, Optional[torch.Tensor]]:
        del param
        return {}


class LionW(Optimizer):
    """
    Adapted from https://github.com/google/automl/blob/master/lion/lion_pytorch.py
    """

    def __init__(
        self,
        params,
        lr: float = 1e-4,
        betas: Tuple[float, float] = (0.9, 0.99),
        weight_decay: float = 0.0,
        record_update_metrics: bool = False,
        selective_updates: bool = False,
        device: Optional[torch.device] = None,
    ):
        assert lr > 0.0
        assert all([0.0 <= beta <= 1.0 for beta in betas])
        defaults = dict(lr=lr, betas=betas, weight_decay=weight_decay)
        super().__init__(
            params, defaults, record_update_metrics=record_update_metrics, selective_updates=selective_updates
        )
        for group in self.param_groups:
            group["initial_lr"] = group["lr"]
        self._update_total_dot_prod: Optional[torch.Tensor] = None
        self._update_total_norm: Optional[torch.Tensor] = None
        self._signed_update_total_norm: Optional[torch.Tensor] = None
        self._device: Optional[torch.device] = device

    def get_post_step_metrics(
        self, module: nn.Module, process_group: Optional[dist.ProcessGroup] = None
    ) -> Dict[str, torch.Tensor]:
        assert isinstance(
            module, FSDP
        ), "`get_post_step_metrics` expects module to be FSDP and will not work with other `distributed_strategy`."

        update_total_dot_prod = self._update_total_dot_prod
        update_total_norm = self._update_total_norm
        signed_update_total_norm = self._signed_update_total_norm
        if update_total_dot_prod is None or update_total_norm is None or signed_update_total_norm is None:
            return {}

        self._update_total_dot_prod = None
        self._update_total_norm = None
        self._signed_update_total_norm = None

        if is_distributed() and isinstance(module, FullyShardedDataParallel):
            # Reduce total dot prod and norms across all ranks.
            update_total_norm = update_total_norm**2.0
            signed_update_total_norm = signed_update_total_norm**2.0
            # Reduce all together to avoid multiple communication calls.
            all_together = torch.stack([update_total_dot_prod, update_total_norm, signed_update_total_norm])
            # Only need the final result on rank0, since that's where we log from.
            dist.reduce(
                all_together,
                0 if process_group is None else dist.get_global_rank(process_group, 0),
                group=process_group,
            )
            update_total_dot_prod, update_total_norm, signed_update_total_norm = all_together
            update_total_norm = update_total_norm**0.5
            signed_update_total_norm = signed_update_total_norm**0.5

        update_cos_sim = update_total_dot_prod / torch.max(
            update_total_norm * signed_update_total_norm,
            torch.tensor(1e-8, device=get_default_device() if self._device is None else self._device),
        )
        return {"update_cos_sim": update_cos_sim}

    @torch.no_grad()
    def step(self, closure=None) -> None:
        if closure is not None:
            with torch.enable_grad():
                closure()

        update_total_dot_prod: Optional[torch.Tensor] = None
        update_norms: Optional[List[torch.Tensor]] = None
        signed_update_norms: Optional[List[torch.Tensor]] = None
        if self._collecting_metrics and self._record_update_metrics:
            update_total_dot_prod = torch.tensor(0.0, dtype=torch.float32)
            update_norms = []
            signed_update_norms = []

        for group in self.param_groups:
            for p in group["params"]:
                grad = p.grad
                if grad is None:
                    continue

                state = self.state[p]

                # Perform step weight decay
                mask: Union[torch.Tensor, int] = grad != 0 if self._selective_updates else 1
                p.data.mul_(1 - mask * (group["lr"] * group["weight_decay"]))

                # State initialization
                if len(state) == 0:
                    # Exponential moving average of gradient values
                    state["exp_avg"] = torch.zeros_like(p)

                exp_avg = state["exp_avg"]
                beta1, beta2 = group["betas"]

                # Weight update
                update = exp_avg * beta1 + grad * (1 - beta1)
                if isinstance(mask, torch.Tensor):
                    # When mask isn't a tensor it's just a literal `1` (python int), so there's
                    # no point in calling this op.
                    update.mul_(mask)
                signed_update = torch.sign(update)
                p.add_(signed_update, alpha=-group["lr"])

                # Decay the momentum running average coefficient
                exp_avg.mul_(1 - mask * (1 - beta2)).add_(grad, alpha=1 - beta2)

                # Track dot product and norms of update vs signed update in order to calculate
                # their cosine similarity.
                if (
                    update_total_dot_prod is not None
                    and update_norms is not None
                    and signed_update_norms is not None
                ):
                    update_total_dot_prod = update_total_dot_prod.to(update.device)
                    update_total_dot_prod += torch.tensordot(update, signed_update, dims=len(update.shape))
                    update_norms.append(torch.linalg.vector_norm(update, 2.0, dtype=torch.float32))
                    signed_update_norms.append(torch.linalg.vector_norm(signed_update, 2.0, dtype=torch.float32))

        # Compute cosine similarity between update and signed update.
        if update_total_dot_prod is not None and update_norms is not None and signed_update_norms is not None:
            device = get_default_device() if self._device is None else self._device
            self._update_total_dot_prod = update_total_dot_prod.to(device)
            self._update_total_norm = torch.linalg.vector_norm(
                torch.stack(update_norms),
                2.0,
                dtype=torch.float32,
            ).to(device)
            self._signed_update_total_norm = torch.linalg.vector_norm(
                torch.stack(signed_update_norms),
                2.0,
                dtype=torch.float32,
            ).to(device)


class AdamW(torch.optim.AdamW, Optimizer):
    def __init__(self, *args, record_update_metrics: bool = False, selective_updates: bool = False, **kwargs):
        super().__init__(*args, **kwargs)

        # Need to set these here just like in our base `Optimizer` class since our `Optimizer.__init__`
        # won't be called.
        self._record_update_metrics = record_update_metrics
        self._collecting_metrics = False
        self._selective_updates = selective_updates

        self._step_size_param_names: Optional[List[str]] = None
        self._step_size_norms: Optional[List[torch.Tensor]] = None
        self._step_size_maxs: Optional[List[torch.Tensor]] = None

    @torch.no_grad()
    def step(self, closure=None) -> None:
        if not (self._record_update_metrics and self._collecting_metrics) and not self._selective_updates:
            return super().step(closure=closure)

        device = get_default_device()
        param_names = []
        step_size_norms = []
        step_size_maxs = []
        for group in self.param_groups:
            beta1, beta2 = group["betas"]
            lr = group["lr"]
            weight_decay = group["weight_decay"]
            eps = group["eps"]
            amsgrad = group["amsgrad"]
            for name, param in zip(group["param_names"], group["params"]):
                name = self._clean_param_name(name)
                param_names.append(name)
                grad = param.grad
                if grad is None:
                    step_size_norms.append(torch.tensor([0.0], device=device))
                    step_size_maxs.append(torch.tensor([0.0], device=device))
                    continue

                state = self.state[param]
                # init state if needed
                if len(state) == 0:
                    state["step"] = (
                        torch.zeros((), dtype=torch.float32, device=param.device)
                        if group["capturable"] or group["fused"]
                        else torch.tensor(0.0, dtype=torch.float32)
                    )
                    # Exponential moving average of gradient values
                    state["exp_avg"] = torch.zeros_like(param, memory_format=torch.preserve_format)
                    # Exponential moving average of squared gradient values
                    state["exp_avg_sq"] = torch.zeros_like(param, memory_format=torch.preserve_format)
                    if amsgrad:
                        # Maintains max of all exp. moving avg. of sq. grad. values
                        state["max_exp_avg_sq"] = torch.zeros_like(param, memory_format=torch.preserve_format)

                exp_avg = state["exp_avg"]
                exp_avg_sq = state["exp_avg_sq"]
                step_t = state["step"]

                # Update step.
                step_t += 1

                # Perform step weight decay.
                mask: Union[torch.Tensor, int] = grad != 0 if self._selective_updates else 1
                param.mul_(1 - mask * (lr * weight_decay))

                # Decay the first and second moment running average coefficient.
                exp_avg.lerp_(grad, mask * (1 - beta1))
                exp_avg_sq.mul_(1 - mask * (1 - beta2)).addcmul_(grad, grad, value=1 - beta2)

                step = step_t.item()

                bias_correction1 = 1 - beta1**step
                bias_correction2 = 1 - beta2**step

                step_size = lr / bias_correction1

                bias_correction2_sqrt = sqrt(bias_correction2)

                if amsgrad:
                    max_exp_avg_sq = state["max_exp_avg_sq"]
                    # Maintains the maximum of all 2nd moment running avg. till now
                    torch.maximum(max_exp_avg_sq, exp_avg_sq, out=max_exp_avg_sq)

                    # Use the max. for normalizing running avg. of gradient
                    denom = (max_exp_avg_sq.sqrt() / bias_correction2_sqrt).add_(eps)
                else:
                    denom = (exp_avg_sq.sqrt() / bias_correction2_sqrt).add_(eps)

                update = -step_size * torch.div(exp_avg, denom)
                if isinstance(mask, torch.Tensor):
                    # When mask isn't a tensor it's just a literal `1` (python int), so there's
                    # no point in calling this op.
                    update.mul_(mask)
                param.add_(update)
                step_size_norms.append(torch.linalg.vector_norm(update, 2.0, dtype=torch.float32).unsqueeze(0))
                step_size_maxs.append(update.abs().max().unsqueeze(0))

        self._step_size_param_names = param_names
        self._step_size_norms = step_size_norms
        self._step_size_maxs = step_size_maxs

    def get_state_for_param(self, param: nn.Parameter) -> Dict[str, Optional[torch.Tensor]]:
        return {key: self.state[param].get(key) for key in ("exp_avg", "exp_avg_sq")}  # type: ignore

    def get_post_step_metrics(
        self, module: nn.Module, process_group: Optional[dist.ProcessGroup] = None
    ) -> Dict[str, torch.Tensor]:
        if not (self._record_update_metrics and self._collecting_metrics):
            return {}
        else:
            device = get_default_device()
            dst_rank = 0
            if process_group is not None:
                dst_rank = dist.get_global_rank(process_group, 0)
            param_names = self._step_size_param_names
            step_size_norms = self._step_size_norms
            step_size_maxs = self._step_size_maxs
            assert param_names is not None
            assert step_size_norms is not None
            assert step_size_maxs is not None

            # Reduce metrics if needed.
            if is_distributed() and isinstance(module, FullyShardedDataParallel):
                # Reduce norms.
                all_norms = torch.cat(step_size_norms).to(device) ** 2.0
                dist.reduce(all_norms, dst_rank, op=dist.ReduceOp.SUM, group=process_group)
                step_size_norms = (all_norms ** (0.5)).squeeze(0).split(1)

                # Reduce maxs.
                all_maxs = torch.cat(step_size_maxs).to(device)
                dist.reduce(all_maxs, dst_rank, op=dist.ReduceOp.MAX, group=process_group)
                step_size_maxs = all_maxs.split(1)

            metrics = {}
            for param_name, step_size_norm, step_size_max in zip(param_names, step_size_norms, step_size_maxs):  # type: ignore[arg-type]
                metrics[f"step/{param_name}.norm"] = step_size_norm.squeeze(0)
                metrics[f"step/{param_name}.max"] = step_size_max.squeeze(0)

            self._step_size_param_names = None
            self._step_size_norms = None
            self._step_size_maxs = None
            return metrics


@dataclass
class Scheduler(metaclass=ABCMeta):
    # NOTE: these fields are not given default values because otherwise dataclasses complains
    # about how the scheduler subclasses are defined.
    grad_clip_warmup_steps: Optional[int]
    grad_clip_warmup_factor: Optional[float]
    warmup_min_lr: Optional[float]

    @abstractmethod
    def get_lr(self, initial_lr: float, step: int, max_steps: int) -> float:
        raise NotImplementedError

    def _get_max_grad_norm_coeff(
        self, initial_value: Optional[float], step: int, max_steps: int
    ) -> Optional[float]:
        del max_steps  # might need this in the future, but for now I just wanted to match the API of `get_lr()`.
        if initial_value is None:
            return None
        elif (
            self.grad_clip_warmup_steps is None
            or self.grad_clip_warmup_factor is None
            or step > self.grad_clip_warmup_steps
        ):
            return initial_value
        else:
            return self.grad_clip_warmup_factor * initial_value

    def get_max_grad_norm(
        self, initial_max_grad_norm: Optional[float], step: int, max_steps: int
    ) -> Optional[float]:
        return self._get_max_grad_norm_coeff(initial_max_grad_norm, step, max_steps)

    def get_max_grad_norm_ratio(
        self, initial_max_grad_norm_ratio: Optional[float], step: int, max_steps: int
    ) -> Optional[float]:
        return self._get_max_grad_norm_coeff(initial_max_grad_norm_ratio, step, max_steps)

    def _linear_warmup(self, initial_lr: float, step: int, warmup_steps: int = 2000) -> float:
        warmup_min_lr = self.warmup_min_lr if self.warmup_min_lr is not None else initial_lr * 0.10
        assert 0 <= warmup_min_lr < initial_lr
        return warmup_min_lr + (initial_lr - warmup_min_lr) * min(step, warmup_steps) / warmup_steps


@dataclass
class CosWithWarmup(Scheduler):
    warmup_steps: int
    alpha_f: float = 0.1
    t_max: Optional[int] = None

    def get_lr(self, initial_lr: float, step: int, max_steps: int) -> float:
        max_steps = max_steps if self.t_max is None else self.t_max
        eta_min = initial_lr * self.alpha_f
        if step < self.warmup_steps:
            return self._linear_warmup(initial_lr, step, self.warmup_steps)
        elif step >= max_steps:
            return eta_min
        else:
            step = step - self.warmup_steps
            max_steps = max_steps - self.warmup_steps
            return eta_min + (initial_lr - eta_min) * (1 + cos(pi * step / max_steps)) / 2


@dataclass
class LinearWithWarmup(Scheduler):
    warmup_steps: int
    alpha_f: float = 0.1
    t_max: Optional[int] = None

    def get_lr(self, initial_lr: float, step: int, max_steps: int) -> float:
        max_steps = max_steps if self.t_max is None else self.t_max
        eta_min = initial_lr * self.alpha_f
        if step < self.warmup_steps:
            return self._linear_warmup(initial_lr, step, self.warmup_steps)
        elif step >= max_steps:
            return eta_min
        else:
            step = step - self.warmup_steps
            max_steps = max_steps - self.warmup_steps
            return initial_lr - (initial_lr - eta_min) * (step / max_steps)


@dataclass
class InvSqrtWithWarmup(Scheduler):
    warmup_steps: int

    def get_lr(self, initial_lr: float, step: int, max_steps: int) -> float:
        if step < self.warmup_steps:
            return self._linear_warmup(initial_lr, step, self.warmup_steps)
        del max_steps
        return initial_lr * sqrt(self.warmup_steps / max(self.warmup_steps, step))


@dataclass
class MaxScheduler(Scheduler):
    sched1: Scheduler
    sched2: Scheduler

    def get_lr(self, initial_lr: float, step: int, max_steps: int) -> float:
        return max(
            self.sched1.get_lr(initial_lr, step, max_steps), self.sched2.get_lr(initial_lr, step, max_steps)
        )


@dataclass
class BoltOnWarmupScheduler(Scheduler):
    inner: Scheduler
    warmup_start: int
    warmup_end: int

    @classmethod
    def wrap(cls, scheduler: Scheduler, warmup_start: int, warmup_end: int) -> "BoltOnWarmupScheduler":
        return cls(
            grad_clip_warmup_steps=None,
            grad_clip_warmup_factor=None,
            inner=scheduler,
            warmup_start=warmup_start,
            warmup_end=warmup_end,
            warmup_min_lr=None,
        )

    def get_lr(self, initial_lr: float, step: int, max_steps: int) -> float:
        if step < self.warmup_start:
            return 0.0
        if step < self.warmup_end:
            lr_at_intercept = self.inner.get_lr(initial_lr, self.warmup_end, max_steps)
            return lr_at_intercept * (step - self.warmup_start) / (self.warmup_end - self.warmup_start)
        else:
            return self.inner.get_lr(initial_lr, step, max_steps)

    def _get_max_grad_norm_coeff(
        self, initial_value: Optional[float], step: int, max_steps: int
    ) -> Optional[float]:
        return self.inner._get_max_grad_norm_coeff(initial_value, step, max_steps)


@dataclass
class ConstantScheduler(Scheduler):
    def get_lr(self, initial_lr: float, step: int, max_steps: int) -> float:
        del step, max_steps
        return initial_lr


@dataclass
<<<<<<< HEAD
class ConstantWithWarmupScheduler(Scheduler):
    warmup_steps: int

    def get_lr(self, initial_lr: float, step: int, max_steps: int) -> float:
        if step < self.warmup_steps:
            return self._linear_warmup(initial_lr, step, self.warmup_steps)
        del max_steps
        return initial_lr
=======
class CosLinearEnvelope(Scheduler):
    "Pointwise product of cosine schedule and linear decay; useful during annealing."
    warmup_steps: int
    alpha_f: float = 0.1
    t_max: Optional[int] = None

    def get_lr(self, initial_lr: float, step: int, max_steps: int) -> float:
        max_steps = max_steps if self.t_max is None else self.t_max
        eta_min = initial_lr * self.alpha_f

        if step < self.warmup_steps:
            return self._linear_warmup(initial_lr, step, self.warmup_steps)
        if step >= max_steps:
            return eta_min
        else:
            step = step - self.warmup_steps
            max_steps = max_steps - self.warmup_steps
            linear_envelope = 1 - (step / max_steps)
            cosine_schedule = (initial_lr - eta_min) * (1 + cos(pi * step / max_steps)) / 2
            return eta_min + linear_envelope * cosine_schedule
>>>>>>> 0b920774


PARAM_GROUP_FIELDS = ("sharded", "max_grad_norm", "max_grad_norm_ratio", "param_names")


def get_param_groups(cfg: TrainConfig, model: nn.Module) -> List[Dict[str, Any]]:
    """
    Separate parameters into weight decay and non weight decay groups.
    """
    param_groups: List[Dict[str, Any]]
    param_group_defaults = {
        "sharded": isinstance(model, FullyShardedDataParallel),
        "max_grad_norm": cfg.max_grad_norm,
        "max_grad_norm_ratio": cfg.max_grad_norm_ratio,
    }

    # Separate out parameters that we don't want to apply weight decay to, like norms and biases.
    decay = set()
    no_decay = set()
    all_params = {}
    for mn, m in model.named_modules():
        for pn, p in m.named_parameters():
            # NOTE: because named_modules and named_parameters are recursive
            # we will see the same tensors p many many times, but doing it this way
            # allows us to know which parent module any tensor p belongs to...
            if not p.requires_grad:
                continue

            fpn = f"{mn}.{pn}" if mn else pn
            all_params[fpn] = p

            if pn.endswith("bias"):
                if cfg.optimizer.decay_norm_and_bias:
                    decay.add(fpn)
                else:
                    no_decay.add(fpn)
            elif pn.endswith("weight") and isinstance(m, nn.Linear):
                decay.add(fpn)
            elif pn.endswith("weight") and isinstance(m, (LayerNormBase, nn.LayerNorm)):
                if cfg.optimizer.decay_norm_and_bias:
                    decay.add(fpn)
                else:
                    no_decay.add(fpn)
            elif pn.endswith("weight") and isinstance(m, nn.Embedding):
                if cfg.optimizer.decay_embeddings:
                    decay.add(fpn)
                else:
                    no_decay.add(fpn)

    # Validate that we've considered every parameter
    inter_params = decay & no_decay
    union_params = decay | no_decay
    assert len(inter_params) == 0, f"parameters {inter_params} made it into both decay/no_decay sets!"
    assert (
        len(all_params.keys() - union_params) == 0
    ), f"parameters {all_params.keys() - union_params} were not separated into either decay/no_decay set!"

    # Create the pytorch optimizer groups.
    decay_sorted = sorted(list(decay))
    no_decay_sorted = sorted(list(no_decay))
    param_groups = []
    if len(decay_sorted) > 0:
        param_groups.append(
            {
                "params": [all_params[pn] for pn in decay_sorted],
                "param_names": decay_sorted,
                **param_group_defaults,
            }
        )
    if len(no_decay_sorted) > 0:
        param_groups.append(
            {
                "params": [all_params[pn] for pn in no_decay_sorted],
                "param_names": no_decay_sorted,
                "weight_decay": 0.0,
                **param_group_defaults,
            }
        )

    # Validate fields.
    for group in param_groups:
        for key in PARAM_GROUP_FIELDS:
            assert key in group

    return param_groups


def fix_optim_state_dict(optimizer: Optimizer, state_dict: Dict[str, Any]) -> Dict[str, Any]:
    """
    Make sure old optim state dicts are compatible with new versions.
    """
    if len(state_dict["param_groups"]) == 1 and len(optimizer.param_groups) == 2:
        assert optimizer.param_groups[1]["weight_decay"] == 0.0

        # Decay
        decay_param_group = {k: v for k, v in state_dict["param_groups"][0].items() if k != "params"}
        decay_param_group["params"] = optimizer.state_dict()["param_groups"][0]["params"]

        # No decay.
        no_decay_param_group = {k: v for k, v in state_dict["param_groups"][0].items() if k != "params"}
        no_decay_param_group["weight_decay"] = 0.0
        no_decay_param_group["params"] = optimizer.state_dict()["param_groups"][1]["params"]

        state_dict["param_groups"] = [decay_param_group, no_decay_param_group]

    assert len(optimizer.param_groups) == len(state_dict["param_groups"])

    # Make sure:
    #  - All required fields are included in the state dict,
    #  - And that the values of those fields doesn't change from what's currently set in the optimizer,
    #    since we might have changed those fields on purpose after a restart.
    for group, sd_group in zip(optimizer.param_groups, state_dict["param_groups"]):
        for key in PARAM_GROUP_FIELDS:
            sd_group[key] = group[key]

    return state_dict


def build_optimizer(cfg: TrainConfig, model: nn.Module) -> Optimizer:
    param_groups = get_param_groups(cfg, model)
    log.info(f"Constructing optimizer with {len(param_groups)} param groups")
    if cfg.optimizer.name == OptimizerType.lionw:
        return LionW(
            param_groups,
            lr=cfg.optimizer.learning_rate,
            betas=cfg.optimizer.betas,
            weight_decay=cfg.optimizer.weight_decay,
            record_update_metrics=cfg.optimizer.record_update_metrics,
            selective_updates=cfg.optimizer.selective_updates,
        )
    elif cfg.optimizer.name == OptimizerType.adamw:
        return AdamW(
            param_groups,
            lr=cfg.optimizer.learning_rate,
            betas=cfg.optimizer.betas,
            weight_decay=cfg.optimizer.weight_decay,
            record_update_metrics=cfg.optimizer.record_update_metrics,
            selective_updates=cfg.optimizer.selective_updates,
            eps=cfg.optimizer.eps,
        )
    else:
        raise NotImplementedError


def build_scheduler(cfg: TrainConfig, sched_cfg: Optional[SchedulerConfig] = None) -> Scheduler:
    sched_cfg = sched_cfg if sched_cfg is not None else cfg.scheduler
    if sched_cfg.name == SchedulerType.cosine_with_warmup:
        return CosWithWarmup(
            grad_clip_warmup_steps=(
                None if sched_cfg.grad_clip_warmup_steps is None else int(sched_cfg.grad_clip_warmup_steps)
            ),
            grad_clip_warmup_factor=sched_cfg.grad_clip_warmup_factor,
            warmup_steps=int(sched_cfg.t_warmup),
            alpha_f=sched_cfg.alpha_f,
            t_max=None if sched_cfg.t_max is None else int(sched_cfg.t_max),
            warmup_min_lr=sched_cfg.warmup_min_lr,
        )
    elif sched_cfg.name == SchedulerType.linear_with_warmup:
        return LinearWithWarmup(
            grad_clip_warmup_steps=(
                None if sched_cfg.grad_clip_warmup_steps is None else int(sched_cfg.grad_clip_warmup_steps)
            ),
            grad_clip_warmup_factor=sched_cfg.grad_clip_warmup_factor,
            warmup_steps=int(sched_cfg.t_warmup),
            alpha_f=sched_cfg.alpha_f,
            t_max=None if sched_cfg.t_max is None else int(sched_cfg.t_max),
            warmup_min_lr=sched_cfg.warmup_min_lr,
        )
    elif sched_cfg.name == SchedulerType.inverse_sqrt_with_warmup:
        return InvSqrtWithWarmup(
            grad_clip_warmup_steps=(
                None if sched_cfg.grad_clip_warmup_steps is None else int(sched_cfg.grad_clip_warmup_steps)
            ),
            grad_clip_warmup_factor=sched_cfg.grad_clip_warmup_factor,
            warmup_steps=int(sched_cfg.t_warmup),
            warmup_min_lr=sched_cfg.warmup_min_lr,
        )
    elif sched_cfg.name == SchedulerType.max_scheduler:
        return MaxScheduler(
            grad_clip_warmup_steps=(
                None if sched_cfg.grad_clip_warmup_steps is None else int(sched_cfg.grad_clip_warmup_steps)
            ),
            grad_clip_warmup_factor=sched_cfg.grad_clip_warmup_factor,
            sched1=build_scheduler(cfg, replace(sched_cfg, name=SchedulerType.cosine_with_warmup)),
            sched2=build_scheduler(cfg, replace(sched_cfg, name=SchedulerType.inverse_sqrt_with_warmup)),
            warmup_min_lr=sched_cfg.warmup_min_lr,
        )
    elif sched_cfg.name == SchedulerType.constant:
        return ConstantScheduler(
            grad_clip_warmup_steps=(
                None if sched_cfg.grad_clip_warmup_steps is None else int(sched_cfg.grad_clip_warmup_steps)
            ),
            grad_clip_warmup_factor=sched_cfg.grad_clip_warmup_factor,
            warmup_min_lr=sched_cfg.warmup_min_lr,
        )
<<<<<<< HEAD
    elif sched_cfg.name == SchedulerType.constant_with_warmup:
        return ConstantWithWarmupScheduler(
=======
    elif sched_cfg.name == SchedulerType.cosine_linear_envelope:
        return CosLinearEnvelope(
>>>>>>> 0b920774
            grad_clip_warmup_steps=(
                None if sched_cfg.grad_clip_warmup_steps is None else int(sched_cfg.grad_clip_warmup_steps)
            ),
            grad_clip_warmup_factor=sched_cfg.grad_clip_warmup_factor,
<<<<<<< HEAD
            warmup_min_lr=sched_cfg.warmup_min_lr,
            warmup_steps=int(sched_cfg.t_warmup)
=======
            warmup_steps=int(sched_cfg.t_warmup),
            alpha_f=sched_cfg.alpha_f,
            t_max=None if sched_cfg.t_max is None else int(sched_cfg.t_max),
            warmup_min_lr=sched_cfg.warmup_min_lr,
>>>>>>> 0b920774
        )
    else:
        raise NotImplementedError<|MERGE_RESOLUTION|>--- conflicted
+++ resolved
@@ -790,16 +790,6 @@
 
 
 @dataclass
-<<<<<<< HEAD
-class ConstantWithWarmupScheduler(Scheduler):
-    warmup_steps: int
-
-    def get_lr(self, initial_lr: float, step: int, max_steps: int) -> float:
-        if step < self.warmup_steps:
-            return self._linear_warmup(initial_lr, step, self.warmup_steps)
-        del max_steps
-        return initial_lr
-=======
 class CosLinearEnvelope(Scheduler):
     "Pointwise product of cosine schedule and linear decay; useful during annealing."
     warmup_steps: int
@@ -820,7 +810,17 @@
             linear_envelope = 1 - (step / max_steps)
             cosine_schedule = (initial_lr - eta_min) * (1 + cos(pi * step / max_steps)) / 2
             return eta_min + linear_envelope * cosine_schedule
->>>>>>> 0b920774
+
+
+@dataclass
+class ConstantWithWarmupScheduler(Scheduler):
+    warmup_steps: int
+
+    def get_lr(self, initial_lr: float, step: int, max_steps: int) -> float:
+        if step < self.warmup_steps:
+            return self._linear_warmup(initial_lr, step, self.warmup_steps)
+        del max_steps
+        return initial_lr
 
 
 PARAM_GROUP_FIELDS = ("sharded", "max_grad_norm", "max_grad_norm_ratio", "param_names")
@@ -1016,26 +1016,25 @@
             grad_clip_warmup_factor=sched_cfg.grad_clip_warmup_factor,
             warmup_min_lr=sched_cfg.warmup_min_lr,
         )
-<<<<<<< HEAD
-    elif sched_cfg.name == SchedulerType.constant_with_warmup:
-        return ConstantWithWarmupScheduler(
-=======
     elif sched_cfg.name == SchedulerType.cosine_linear_envelope:
         return CosLinearEnvelope(
->>>>>>> 0b920774
             grad_clip_warmup_steps=(
                 None if sched_cfg.grad_clip_warmup_steps is None else int(sched_cfg.grad_clip_warmup_steps)
             ),
             grad_clip_warmup_factor=sched_cfg.grad_clip_warmup_factor,
-<<<<<<< HEAD
-            warmup_min_lr=sched_cfg.warmup_min_lr,
-            warmup_steps=int(sched_cfg.t_warmup)
-=======
             warmup_steps=int(sched_cfg.t_warmup),
             alpha_f=sched_cfg.alpha_f,
             t_max=None if sched_cfg.t_max is None else int(sched_cfg.t_max),
             warmup_min_lr=sched_cfg.warmup_min_lr,
->>>>>>> 0b920774
+        )
+    elif sched_cfg.name == SchedulerType.constant_with_warmup:
+        return ConstantWithWarmupScheduler(
+            grad_clip_warmup_steps=(
+                None if sched_cfg.grad_clip_warmup_steps is None else int(sched_cfg.grad_clip_warmup_steps)
+            ),
+            grad_clip_warmup_factor=sched_cfg.grad_clip_warmup_factor,
+            warmup_min_lr=sched_cfg.warmup_min_lr,
+            warmup_steps=int(sched_cfg.t_warmup)
         )
     else:
         raise NotImplementedError