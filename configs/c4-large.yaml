--- conflicted
+++ resolved
@@ -15,13 +15,8 @@
   attention_dropout: 0.0
   attention_layer_norm: true
   multi_query_attention: true
-<<<<<<< HEAD
   block_type: parallel
   layer_norm_type: low_precision  # if not compiling, use 'low_precision'
-=======
-  block_type: sequential
-  layer_norm_type: default  # if not compiling, use 'low_precision'
->>>>>>> ab0b967e
   activation_type: swiglu
   residual_dropout: 0.0
   embedding_dropout: 0.0
@@ -74,12 +69,8 @@
 
 load_path: null
 
-<<<<<<< HEAD
 # max_duration: 476837  # 2T tokens
 max_duration: 47684  # 200B tokens
-=======
-max_duration: 476837  # 2T tokens
->>>>>>> ab0b967e
 global_train_batch_size: 2048
 device_train_microbatch_size: 4
 
@@ -117,88 +108,6 @@
       persistent_workers: true
       prefetch_factor: 4
 
-<<<<<<< HEAD
-  - label: 4chan-validation
-    data:
-      paths:
-        - ${path.choose:${oc.env:SCRATCH_DIR,no_exist},/net/nfs.cirrascale/allennlp/llm-data}/eval-data/perplexity/v2_small/4chan/val.npy
-      drop_last: true
-
-  - label: c4_100_domains-validation
-    data:
-      paths:
-        - ${path.choose:${oc.env:SCRATCH_DIR,no_exist},/net/nfs.cirrascale/allennlp/llm-data}/eval-data/perplexity/v2_small/c4_100_domains/val.npy
-      drop_last: true
-
-  - label: c4_en-validation
-    data:
-      paths:
-        - ${path.choose:${oc.env:SCRATCH_DIR,no_exist},/net/nfs.cirrascale/allennlp/llm-data}/eval-data/perplexity/v2_small/c4_en/val.npy
-      drop_last: true
-
-  - label: gab-validation
-    data:
-      paths:
-        - ${path.choose:${oc.env:SCRATCH_DIR,no_exist},/net/nfs.cirrascale/allennlp/llm-data}/eval-data/perplexity/v2_small/gab/val.npy
-      drop_last: true
-
-  - label: ice-validation
-    data:
-      paths:
-        - ${path.choose:${oc.env:SCRATCH_DIR,no_exist},/net/nfs.cirrascale/allennlp/llm-data}/eval-data/perplexity/v2_small/ice/val.npy
-      drop_last: true
-
-  - label: m2d2_s2orc-validation
-    data:
-      paths:
-        - ${path.choose:${oc.env:SCRATCH_DIR,no_exist},/net/nfs.cirrascale/allennlp/llm-data}/eval-data/perplexity/v2_small/m2d2_s2orc/val.npy
-      drop_last: true
-
-  - label: m2d2_wiki-validation
-    data:
-      paths:
-        - ${path.choose:${oc.env:SCRATCH_DIR,no_exist},/net/nfs.cirrascale/allennlp/llm-data}/eval-data/perplexity/v2_small/m2d2_wiki/val.npy
-      drop_last: true
-
-  - label: manosphere-validation
-    data:
-      paths:
-        - ${path.choose:${oc.env:SCRATCH_DIR,no_exist},/net/nfs.cirrascale/allennlp/llm-data}/eval-data/perplexity/v2_small/manosphere/val.npy
-      drop_last: true
-
-  - label: mc4_en-validation
-    data:
-      paths:
-        - ${path.choose:${oc.env:SCRATCH_DIR,no_exist},/net/nfs.cirrascale/allennlp/llm-data}/eval-data/perplexity/v2_small/mc4_en/val.npy
-      drop_last: true
-
-  - label: pile-validation
-    data:
-      paths:
-        - ${path.choose:${oc.env:SCRATCH_DIR,no_exist},/net/nfs.cirrascale/allennlp/llm-data}/eval-data/perplexity/v2_small/pile/val.npy
-      drop_last: true
-
-  # Too small (not enough tokens for a single batch)
-  # - label: ptb-validation
-  #   data:
-  #     paths:
-  #       - ${path.choose:${oc.env:SCRATCH_DIR,no_exist},/net/nfs.cirrascale/allennlp/llm-data}/eval-data/perplexity/v2_small/ptb/val.npy
-  #     drop_last: true
-
-  - label: twitterAEE-validation
-    data:
-      paths:
-        - ${path.choose:${oc.env:SCRATCH_DIR,no_exist},/net/nfs.cirrascale/allennlp/llm-data}/eval-data/perplexity/v2_small/twitterAEE/val.npy
-      drop_last: true
-
-  # Too small (not enough tokens for a single batch)
-  # - label: wikitext_103-validation
-  #   data:
-  #     paths:
-  #       - ${path.choose:${oc.env:SCRATCH_DIR,no_exist},/net/nfs.cirrascale/allennlp/llm-data}/eval-data/perplexity/v2_small/wikitext_103/val.npy
-  #     drop_last: true
-
-=======
   # lump all the small datasets together (we still get separate metrics).
   - label: all-small-ppl-validation
     data:
@@ -231,7 +140,6 @@
           - ${path.choose:${oc.env:SCRATCH_DIR,no_exist},/net/nfs.cirrascale/allennlp/llm-data}/eval-data/perplexity/v2_small/wikitext_103/val.npy
       drop_last: true
 
->>>>>>> ab0b967e
   ##########################
   # Downstream evaluations #
   ##########################
